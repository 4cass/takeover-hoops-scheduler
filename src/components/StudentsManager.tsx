import { useState, Component, ErrorInfo } from "react";
import { useQuery, useMutation, useQueryClient } from "@tanstack/react-query";
import { Card, CardContent, CardHeader, CardTitle, CardDescription } from "@/components/ui/card";
import { Button } from "@/components/ui/button";
import { Input } from "@/components/ui/input";
import { Label } from "@/components/ui/label";
import { Dialog, DialogContent, DialogDescription, DialogHeader, DialogTitle, DialogTrigger } from "@/components/ui/dialog";
import { Select, SelectContent, SelectItem, SelectTrigger, SelectValue } from "@/components/ui/select";
import { Progress } from "@/components/ui/progress";
import { Badge } from "@/components/ui/badge";
import { Plus, Edit, Trash2, Filter, Search, Users, Calendar, Clock, MapPin, User, ChevronLeft, ChevronRight, Eye } from "lucide-react";
import { supabase } from "@/integrations/supabase/client";
import { toast } from "sonner";
import { format } from "date-fns";
import { Database } from "@/integrations/supabase/types";

type Student = Database["public"]["Tables"]["students"]["Row"];
type Branch = Database["public"]["Tables"]["branches"]["Row"];
type AttendanceRecord = Database["public"]["Tables"]["attendance_records"]["Row"] & {
  training_sessions: Database["public"]["Tables"]["training_sessions"]["Row"] & {
    branches: { name: string } | null;
    session_coaches: Array<{
      id: string;
      coach_id: string;
      coaches: { name: string } | null;
    }>;
  };
};

// Error Boundary Component
class StudentsErrorBoundary extends Component<{ children: React.ReactNode }, { hasError: boolean; error: string | null }> {
  state = { hasError: false, error: null };

  static getDerivedStateFromError(error: Error) {
    return { hasError: true, error: error.message };
  }

  componentDidCatch(error: Error, errorInfo: ErrorInfo) {
    console.error("Error caught by boundary in StudentsManager:", error, errorInfo);
  }

  render() {
    if (this.state.hasError) {
      return (
        <div className="min-h-screen bg-background p-3 sm:p-4 md:p-6">
          <div className="max-w-7xl mx-auto text-center py-12 sm:py-16">
            <Users className="w-12 sm:w-14 md:w-16 h-12 sm:h-14 md:h-16 text-gray-400 mx-auto mb-4" />
            <h3 className="text-lg sm:text-xl md:text-2xl font-bold text-black mb-3">Something went wrong</h3>
            <p className="text-sm sm:text-base md:text-lg text-gray-600">
              Error: {this.state.error || "Unknown error"}. Please try refreshing the page or contact support.
            </p>
          </div>
        </div>
      );
    }
    return this.props.children;
  }
}

const PACKAGE_TYPES = [
  "Camp Training",
  "Personal Training"
];

export function StudentsManager() {
  const [isDialogOpen, setIsDialogOpen] = useState(false);
  const [isRecordsDialogOpen, setIsRecordsDialogOpen] = useState(false);
  const [editingStudent, setEditingStudent] = useState<Student | null>(null);
  const [selectedStudent, setSelectedStudent] = useState<Student | null>(null);
  const [searchTerm, setSearchTerm] = useState("");
  const [branchFilter, setBranchFilter] = useState<string>("All");
  const [packageTypeFilter, setPackageTypeFilter] = useState<string>("All");
  const [recordsBranchFilter, setRecordsBranchFilter] = useState<string>("All");
  const [recordsPackageTypeFilter, setRecordsPackageTypeFilter] = useState<string>("All");
  const [currentPage, setCurrentPage] = useState(1);
  const [recordsCurrentPage, setRecordsCurrentPage] = useState(1);
  const itemsPerPage = 6;

  const queryClient = useQueryClient();

  const { data: students, isLoading: studentsLoading, error: studentsError } = useQuery({
    queryKey: ["students"],
    queryFn: async () => {
<<<<<<< HEAD
      console.log("Fetching students...");
=======
>>>>>>> a9974b68
      const { data, error } = await supabase
        .from("students")
        .select("*")
        .order("created_at", { ascending: false });
      if (error) {
        console.error("students query error:", error);
<<<<<<< HEAD
        toast.error(`Failed to fetch students: ${error.message}`);
=======
>>>>>>> a9974b68
        throw error;
      }
      console.log("Fetched students:", data);
      return data as Student[];
    },
  });

  const { data: branches, isLoading: branchesLoading, error: branchesError } = useQuery({
    queryKey: ["branches"],
    queryFn: async () => {
      console.log("Fetching branches...");
      const { data, error } = await supabase
        .from("branches")
        .select("*")
        .order("name");
      if (error) {
        console.error("branches query error:", error);
        toast.error(`Failed to fetch branches: ${error.message}`);
        throw error;
      }
      console.log("Fetched branches:", data);
      return data as Branch[];
    },
  });

  const filteredStudents = students?.filter((student) =>
    student.name.toLowerCase().includes(searchTerm.toLowerCase()) &&
    (branchFilter === "All" || student.branch_id === branchFilter) &&
    (packageTypeFilter === "All" || student.package_type === packageTypeFilter)
  ) || [];

  const totalPages = Math.ceil(filteredStudents.length / itemsPerPage);
  const startIndex = (currentPage - 1) * itemsPerPage;
  const endIndex = startIndex + itemsPerPage;
  const paginatedStudents = filteredStudents.slice(startIndex, endIndex);

  const { data: attendanceRecords, isLoading: recordsLoading, error: recordsError } = useQuery({
    queryKey: ["attendance_records", paginatedStudents?.map(s => s.id) || []],
    queryFn: async () => {
      if (!paginatedStudents || paginatedStudents.length === 0) return [];
      console.log("Fetching attendance records for students:", paginatedStudents.map(s => s.id));
      const { data, error } = await supabase
        .from("attendance_records")
        .select(`
          session_id,
          student_id,
          status,
          training_sessions (
            date,
            start_time,
            end_time,
            branch_id,
            package_type,
            branches (name),
            session_coaches (
              id,
              coach_id,
              coaches (name)
            )
          )
        `)
        .in("student_id", paginatedStudents.map(s => s.id))
        .order("date", { ascending: false, referencedTable: "training_sessions" });
      if (error) {
        console.error("attendance_records query error:", error);
        toast.error(`Failed to fetch attendance records: ${error.message}`);
        throw error;
      }
      return data as AttendanceRecord[];
    },
    enabled: !!paginatedStudents && paginatedStudents.length > 0,
  });

  const filteredAttendanceRecords = attendanceRecords?.filter((record) =>
    (recordsBranchFilter === "All" || record.training_sessions.branch_id === recordsBranchFilter) &&
    (recordsPackageTypeFilter === "All" || record.training_sessions.package_type === recordsPackageTypeFilter) &&
    (selectedStudent ? record.student_id === selectedStudent.id : true)
  ) || [];

  const recordsTotalPages = Math.ceil(filteredAttendanceRecords.length / itemsPerPage);
  const recordsStartIndex = (recordsCurrentPage - 1) * itemsPerPage;
  const recordsEndIndex = recordsStartIndex + itemsPerPage;
  const paginatedRecords = filteredAttendanceRecords.slice(recordsStartIndex, recordsEndIndex);

  const handlePageChange = (page: number) => {
    setCurrentPage(page);
  };

  const handleRecordsPageChange = (page: number) => {
    setRecordsCurrentPage(page);
  };

  const createMutation = useMutation({
    mutationFn: async (student: typeof formData) => {
      const { data, error } = await supabase
        .from("students")
        .insert([{
          name: student.name,
          email: student.email,
          phone: student.phone || null,
          sessions: student.sessions,
          remaining_sessions: student.remaining_sessions,
          branch_id: student.branch_id,
          package_type: student.package_type,
        }])
        .select()
        .single();
      if (error) throw error;
      return data;
    },
    onSuccess: () => {
      queryClient.invalidateQueries({ queryKey: ["students"] });
      queryClient.invalidateQueries({ queryKey: ["dashboard-stats"] });
      toast.success("Player created successfully");
      resetForm();
    },
    onError: (error: any) => {
      toast.error("Failed to create player: " + error.message);
    },
  });

  const updateMutation = useMutation({
    mutationFn: async ({ id, ...student }: typeof formData & { id: string }) => {
      const { data, error } = await supabase
        .from("students")
        .update({
          name: student.name,
          email: student.email,
          phone: student.phone || null,
          sessions: student.sessions,
          remaining_sessions: student.remaining_sessions,
          branch_id: student.branch_id,
          package_type: student.package_type,
        })
        .eq("id", id)
        .select()
        .single();
      if (error) throw error;
      return data;
    },
    onSuccess: () => {
      queryClient.invalidateQueries({ queryKey: ["students"] });
      toast.success("Player updated successfully");
      resetForm();
    },
    onError: (error: any) => {
      toast.error("Failed to update player: " + error.message);
    },
  });

  const deleteMutation = useMutation({
    mutationFn: async (id: string) => {
      const { error } = await supabase.from("students").delete().eq("id", id);
      if (error) throw error;
    },
    onSuccess: () => {
      queryClient.invalidateQueries({ queryKey: ["students"] });
      queryClient.invalidateQueries({ queryKey: ["dashboard-stats"] });
      toast.success("Player deleted successfully");
    },
    onError: (error: any) => {
      toast.error("Failed to delete player: " + error.message);
    },
  });

  const resetForm = () => {
    setFormData({
      name: "",
      email: "",
      phone: "",
      sessions: 0,
      remaining_sessions: 0,
      branch_id: null,
      package_type: null,
    });
    setEditingStudent(null);
    setIsDialogOpen(false);
  };

  const handleSubmit = (e: React.FormEvent) => {
    e.preventDefault();
    if (editingStudent) {
      updateMutation.mutate({ ...formData, id: editingStudent.id });
    } else {
      createMutation.mutate(formData);
    }
  };

  const handleEdit = (student: Student) => {
    setEditingStudent(student);
    setFormData({
      name: student.name,
      email: student.email,
      phone: student.phone || "",
      sessions: student.sessions || 0,
      remaining_sessions: student.remaining_sessions,
      branch_id: student.branch_id || null,
      package_type: student.package_type || null,
    });
    setIsDialogOpen(true);
  };

  const handleShowRecords = (student: Student) => {
    setSelectedStudent(student);
    setIsRecordsDialogOpen(true);
    setRecordsCurrentPage(1);
    setRecordsBranchFilter("All");
    setRecordsPackageTypeFilter("All");
  };

  const [formData, setFormData] = useState({
    name: "",
    email: "",
    phone: "",
    sessions: 0,
    remaining_sessions: 0,
    branch_id: null as string | null,
    package_type: null as string | null,
  });

  const getPackageBadgeColor = (packageType: string | null) => {
    switch (packageType) {
      case 'Camp Training': return 'bg-blue-50 text-blue-700 border-blue-200';
      case 'Personal Training': return 'bg-green-50 text-green-700 border-green-200';
      default: return 'bg-gray-50 text-gray-700 border-gray-200';
    }
  };

  if (studentsLoading || branchesLoading) {
    return (
      <div className="min-h-screen bg-background p-3 sm:p-4 md:p-6">
        <div className="max-w-7xl mx-auto text-center py-12 sm:py-16">
          <Users className="w-12 sm:w-14 md:w-16 h-12 sm:h-14 md:h-16 text-gray-400 mx-auto mb-4" />
          <h3 className="text-lg sm:text-xl md:text-2xl font-bold text-black mb-3">Loading players...</h3>
          <p className="text-sm sm:text-base md:text-lg text-gray-600">Please wait while we fetch the player data.</p>
        </div>
      </div>
    );
  }

  if (studentsError || branchesError) {
    return (
      <div className="min-h-screen bg-background p-3 sm:p-4 md:p-6">
        <div className="max-w-7xl mx-auto text-center py-12 sm:py-16">
          <Users className="w-12 sm:w-14 md:w-16 h-12 sm:h-14 md:h-16 text-gray-400 mx-auto mb-4" />
          <h3 className="text-lg sm:text-xl md:text-2xl font-bold text-black mb-3">Error loading players</h3>
          <p className="text-sm sm:text-base md:text-lg text-gray-600">
            Failed to load data: {(studentsError || branchesError)?.message || 'Unknown error'}. Please try again later.
          </p>
        </div>
      </div>
    );
  }

  return (
    <StudentsErrorBoundary>
      <div className="min-h-screen bg-background pt-4 p-3 sm:p-4 md:p-6">
        <div className="max-w-7xl mx-auto space-y-6">
          <div className="mb-6">
            <h1 className="text-xl sm:text-2xl md:text-3xl font-bold text-[#181818] mb-2 tracking-tight">Players Manager</h1>
            <p className="text-xs sm:text-sm md:text-base text-gray-700">Manage player information and session quotas</p>
          </div>
          <Card className="border-2 border-[#181A18] bg-white shadow-xl overflow-hidden">
            <CardHeader className="border-b border-[#181A18] bg-[#181A18] p-3 sm:p-4 md:p-5">
              <div className="flex flex-col lg:flex-row lg:items-center lg:justify-between gap-3 lg:gap-4">
                <div>
                  <CardTitle className="text-base sm:text-lg md:text-xl font-bold text-[#efeff1] flex items-center">
                    <Users className="h-4 sm:h-5 w-4 sm:w-5 mr-2 text-accent" style={{ color: '#BEA877' }} />
                    Player Profiles
                  </CardTitle>
                  <CardDescription className="text-gray-400 text-xs sm:text-sm">
                    View and manage player profiles
                  </CardDescription>
                </div>
                <Dialog open={isDialogOpen} onOpenChange={setIsDialogOpen}>
                  <DialogTrigger asChild>
                    <Button
                      onClick={() => resetForm()}
                      className="bg-accent hover:bg-[#8e7a3f] text-white transition-all duration-300 w-full sm:w-auto min-w-fit text-xs sm:text-sm"
                      style={{ backgroundColor: '#BEA877' }}
                    >
                      <Plus className="w-4 h-4 mr-2" />
                      Add Player
                    </Button>
                  </DialogTrigger>
                  <DialogContent className="w-[95vw] max-w-[95vw] sm:max-w-2xl md:max-w-3xl border-2 border-gray-200 bg-white shadow-lg overflow-x-hidden p-3 sm:p-4 md:p-5">
                    <DialogHeader>
                      <DialogTitle className="text-base sm:text-lg md:text-xl font-bold text-gray-900">
                        {editingStudent ? "Edit Player" : "Add New Player"}
                      </DialogTitle>
                      <DialogDescription className="text-gray-600 text-xs sm:text-sm">
                        {editingStudent ? "Update player information" : "Add a new player to the system"}
                      </DialogDescription>
                    </DialogHeader>
                    <form onSubmit={handleSubmit} className="space-y-4">
                      <div className="grid grid-cols-1 sm:grid-cols-2 gap-4">
                        <div className="flex flex-col space-y-2 min-w-0">
                          <Label htmlFor="name" className="text-gray-700 font-medium text-xs sm:text-sm truncate">Name</Label>
                          <Input
                            id="name"
                            value={formData.name}
                            onChange={(e) => setFormData((prev) => ({ ...prev, name: e.target.value }))}
                            required
                            className="border-2 border-gray-200 rounded-lg focus:border-accent focus:ring-accent/20 w-full text-xs sm:text-sm"
                            style={{ borderColor: '#BEA877' }}
                          />
                        </div>
                        <div className="flex flex-col space-y-2 min-w-0">
                          <Label htmlFor="email" className="text-gray-700 font-medium text-xs sm:text-sm truncate">Email</Label>
                          <Input
                            id="email"
                            type="email"
                            value={formData.email}
                            onChange={(e) => setFormData((prev) => ({ ...prev, email: e.target.value }))}
                            required
                            className="border-2 border-gray-200 rounded-lg focus:border-accent focus:ring-accent/20 w-full text-xs sm:text-sm"
                            style={{ borderColor: '#BEA877' }}
                          />
                        </div>
                      </div>
                      <div className="grid grid-cols-1 sm:grid-cols-2 gap-4">
                        <div className="flex flex-col space-y-2 min-w-0">
                          <Label htmlFor="phone" className="text-gray-700 font-medium text-xs sm:text-sm truncate">Phone</Label>
                          <Input
                            id="phone"
                            value={formData.phone}
                            onChange={(e) => setFormData((prev) => ({ ...prev, phone: e.target.value }))}
                            className="border-2 border-gray-200 rounded-lg focus:border-accent focus:ring-accent/20 w-full text-xs sm:text-sm"
                            style={{ borderColor: '#BEA877' }}
                          />
                        </div>
                        <div className="flex flex-col space-y-2 min-w-0">
                          <Label htmlFor="branch_id" className="text-gray-700 font-medium text-xs sm:text-sm truncate">Branch</Label>
                          <Select
                            value={formData.branch_id ?? undefined}
                            onValueChange={(value) => setFormData((prev) => ({ ...prev, branch_id: value }))}
                          >
                            <SelectTrigger className="border-2 border-gray-200 rounded-lg focus:border-accent focus:ring-accent/20 w-full text-xs sm:text-sm" style={{ borderColor: '#BEA877' }}>
                              <SelectValue placeholder="Select Branch" />
                            </SelectTrigger>
                            <SelectContent>
                              {branches?.map((branch) => (
                                <SelectItem key={branch.id} value={branch.id} className="text-xs sm:text-sm">
                                  {branch.name}
                                </SelectItem>
                              ))}
                            </SelectContent>
                          </Select>
                        </div>
                      </div>
                      <div className="flex flex-col space-y-2 min-w-0">
                        <Label htmlFor="package_type" className="text-gray-700 font-medium text-xs sm:text-sm truncate">Package Type</Label>
                        <Select
                          value={formData.package_type ?? undefined}
                          onValueChange={(value) => setFormData((prev) => ({ ...prev, package_type: value }))}
                        >
                          <SelectTrigger className="border-2 border-gray-200 rounded-lg focus:border-accent focus:ring-accent/20 w-full text-xs sm:text-sm" style={{ borderColor: '#BEA877' }}>
                            <SelectValue placeholder="Select Package Type" />
                          </SelectTrigger>
                          <SelectContent>
                            {PACKAGE_TYPES.map((packageType) => (
                              <SelectItem key={packageType} value={packageType} className="text-xs sm:text-sm">
                                {packageType}
                              </SelectItem>
                            ))}
                          </SelectContent>
                        </Select>
                      </div>
                      <div className="grid grid-cols-1 sm:grid-cols-2 gap-4">
                        <div className="flex flex-col space-y-2 min-w-0">
                          <Label htmlFor="sessions" className="text-gray-700 font-medium text-xs sm:text-sm truncate">Total Sessions</Label>
                          <Input
                            id="sessions"
                            type="number"
                            min="0"
                            value={formData.sessions}
                            onChange={(e) => setFormData((prev) => ({ ...prev, sessions: parseInt(e.target.value) || 0 }))}
                            className="border-2 border-gray-200 rounded-lg focus:border-accent focus:ring-accent/20 w-full text-xs sm:text-sm"
                            style={{ borderColor: '#BEA877' }}
                          />
                        </div>
                        <div className="flex flex-col space-y-2 min-w-0">
                          <Label htmlFor="remaining_sessions" className="text-gray-700 font-medium text-xs sm:text-sm truncate">Remaining Sessions</Label>
                          <Input
                            id="remaining_sessions"
                            type="number"
                            min="0"
                            value={formData.remaining_sessions}
                            onChange={(e) =>
                              setFormData((prev) => ({ ...prev, remaining_sessions: parseInt(e.target.value) || 0 }))
                            }
                            className="border-2 border-gray-200 rounded-lg focus:border-accent focus:ring-accent/20 w-full text-xs sm:text-sm"
                            style={{ borderColor: '#BEA877' }}
                          />
                        </div>
                      </div>
                      <div className="flex justify-end space-x-3 pt-4 flex-wrap gap-2">
                        <Button
                          type="button"
                          variant="outline"
                          onClick={resetForm}
                          className="border-2 border-gray-300 text-gray-700 hover:bg-gray-100 transition-all duration-300 w-full sm:w-auto min-w-fit text-xs sm:text-sm"
                        >
                          Cancel
                        </Button>
                        <Button
                          type="submit"
                          disabled={createMutation.isPending || updateMutation.isPending}
                          className="bg-green-600 hover:bg-green-700 text-white transition-all duration-300 w-full sm:w-auto min-w-fit text-xs sm:text-sm"
                        >
                          {editingStudent ? "Update" : "Create"}
                        </Button>
                      </div>
                    </form>
                  </DialogContent>
                </Dialog>
              </div>
            </CardHeader>
            <CardContent className="p-3 sm:p-4 md:p-5">
              <div className="mb-6">
                <div className="flex items-center mb-4">
                  <Filter className="h-4 sm:h-5 w-4 sm:w-5 text-accent mr-2" style={{ color: '#BEA877' }} />
                  <h3 className="text-base sm:text-lg font-semibold text-gray-900">Filter Players</h3>
                </div>
                <div className="grid grid-cols-1 sm:grid-cols-2 lg:grid-cols-3 gap-4">
                  <div className="flex flex-col space-y-2 min-w-0">
                    <Label htmlFor="search-players" className="flex items-center text-xs sm:text-sm font-medium text-gray-700 truncate">
                      <Search className="w-4 h-4 mr-2 text-accent flex-shrink-0" style={{ color: '#BEA877' }} />
                      Search
                    </Label>
                    <div className="relative w-full">
                      <Search className="absolute left-3 top-1/2 transform -translate-y-1/2 w-4 h-4 text-gray-400" />
                      <Input
                        id="search-players"
                        type="text"
                        placeholder="Search players..."
                        className="pl-10 pr-4 py-2 w-full border-2 border-accent rounded-lg text-xs sm:text-sm focus:border-accent focus:ring-accent/20"
                        value={searchTerm}
                        onChange={(e) => setSearchTerm(e.target.value)}
                        style={{ borderColor: '#BEA877' }}
                      />
                    </div>
                  </div>
                  <div className="flex flex-col space-y-2 min-w-0">
                    <Label htmlFor="filter-branch" className="flex items-center text-xs sm:text-sm font-medium text-gray-700 truncate">
                      <MapPin className="w-4 h-4 mr-2 text-accent flex-shrink-0" style={{ color: '#BEA877' }} />
                      Branch
                    </Label>
                    <Select
                      value={branchFilter}
                      onValueChange={(value) => setBranchFilter(value)}
                    >
                      <SelectTrigger className="border-2 border-accent rounded-lg focus:border-accent focus:ring-accent/20 w-full text-xs sm:text-sm" style={{ borderColor: '#BEA877' }}>
                        <SelectValue placeholder="Select Branch" />
                      </SelectTrigger>
                      <SelectContent>
                        <SelectItem value="All" className="text-xs sm:text-sm">All Branches</SelectItem>
                        {branches?.map((branch) => (
                          <SelectItem key={branch.id} value={branch.id} className="text-xs sm:text-sm">
                            {branch.name}
                          </SelectItem>
                        ))}
                      </SelectContent>
                    </Select>
                  </div>
                  <div className="flex flex-col space-y-2 min-w-0">
                    <Label htmlFor="filter-package-type" className="flex items-center text-xs sm:text-sm font-medium text-gray-700 truncate">
                      <Users className="w-4 h-4 mr-2 text-accent flex-shrink-0" style={{ color: '#BEA877' }} />
                      Package Type
                    </Label>
                    <Select
                      value={packageTypeFilter}
                      onValueChange={(value) => setPackageTypeFilter(value)}
                    >
                      <SelectTrigger className="border-2 border-accent rounded-lg focus:border-accent focus:ring-accent/20 w-full text-xs sm:text-sm" style={{ borderColor: '#BEA877' }}>
                        <SelectValue placeholder="Select Package Type" />
                      </SelectTrigger>
                      <SelectContent>
                        <SelectItem value="All" className="text-xs sm:text-sm">All Package Types</SelectItem>
                        {PACKAGE_TYPES.map((packageType) => (
                          <SelectItem key={packageType} value={packageType} className="text-xs sm:text-sm">
                            {packageType}
                          </SelectItem>
                        ))}
                      </SelectContent>
                    </Select>
                  </div>
                </div>
                <p className="text-xs sm:text-sm text-gray-600 mt-3">
                  Showing {filteredStudents.length} player{filteredStudents.length === 1 ? '' : 's'}
                </p>
              </div>
<<<<<<< HEAD
              {filteredStudents.length === 0 ? (
                <div className="text-center py-12 sm:py-16">
                  <Users className="w-12 sm:w-14 md:w-16 h-12 sm:h-14 md:h-16 mx-auto mb-4 text-gray-400" />
                  <h3 className="text-base sm:text-lg md:text-xl font-semibold text-gray-900 mb-2">
                    {searchTerm || branchFilter !== "All" || packageTypeFilter !== "All" ? "No players found" : "No players"}
                  </h3>
                  <p className="text-xs sm:text-sm md:text-base text-gray-600">
                    {searchTerm || branchFilter !== "All" || packageTypeFilter !== "All" ? "Try adjusting your search or filters." : "Add a new player to get started."}
                  </p>
                </div>
              ) : (
                <>
                  <div className="grid grid-cols-1 sm:grid-cols-2 lg:grid-cols-3 gap-4 sm:gap-5 lg:gap-6">
                    {paginatedStudents.map((student) => {
                      const total = student.sessions || 0;
                      const usedSessions = total - (student.remaining_sessions || 0);
                      const progressPercentage = total > 0 ? (usedSessions / total) * 100 : 0;
                      const branch = branches?.find(b => b.id === student.branch_id);
                      return (
                        <Card 
                          key={student.id} 
                          className="border-2 transition-all duration-300 hover:shadow-lg rounded-lg border-accent overflow-hidden"
                          style={{ borderColor: '#BEA877' }}
                        >
                          <CardHeader className="pb-3">
                            <div className="flex flex-col sm:flex-row justify-between items-start sm:items-center mb-2 gap-2">
                              <div className="flex items-center space-x-2 min-w-0">
                                <Users className="w-4 sm:w-5 h-4 sm:h-5 text-accent flex-shrink-0" style={{ color: '#BEA877' }} />
                                <h3 className="font-bold text-base sm:text-lg text-gray-900 truncate">
                                  {student.name}
                                </h3>
                              </div>
                              <Badge className={`font-medium ${getPackageBadgeColor(student.package_type)} text-xs sm:text-sm px-2 py-1 truncate max-w-full`}>
                                {student.package_type || 'N/A'}
                              </Badge>
                            </div>
                            <div className="flex items-center space-x-2 text-gray-600 min-w-0">
                              <User className="w-4 h-4 flex-shrink-0" />
                              <span className="text-xs sm:text-sm font-medium truncate">{student.email}</span>
                            </div>
                          </CardHeader>
                          <CardContent className="space-y-3">
=======
            ) : (
              <>
                <div className="grid grid-cols-1 sm:grid-cols-2 lg:grid-cols-3 gap-4 sm:gap-5 lg:gap-6">
                  {paginatedStudents.map((student) => {
                    const attended = (student.sessions || 0) - student.remaining_sessions;
                    const total = student.sessions || 0;
                    const progressPercentage = total > 0 ? (attended / total) * 100 : 0;
                    const branch = branches?.find(b => b.id === student.branch_id);
                    return (
                      <Card 
                        key={student.id} 
                        className="border-2 transition-all duration-300 hover:shadow-lg rounded-lg border-accent overflow-hidden"
                        style={{ borderColor: '#BEA877' }}
                      >
                        <CardHeader className="pb-3">
                          <div className="flex flex-col sm:flex-row justify-between items-start sm:items-center mb-2 gap-2">
>>>>>>> a9974b68
                            <div className="flex items-center space-x-2 min-w-0">
                              <MapPin className="w-4 h-4 text-gray-500 flex-shrink-0" />
                              <span className="text-xs sm:text-sm truncate"><span className="font-medium">Branch:</span> {branch?.name || 'N/A'}</span>
                            </div>
                            <div className="flex items-center space-x-2 min-w-0">
                              <Users className="w-4 h-4 text-gray-500 flex-shrink-0" />
                              <span className="text-xs sm:text-sm truncate"><span className="font-medium">Sessions:</span> {usedSessions} of {total} attended</span>
                            </div>
                            <div>
                              <Progress value={progressPercentage} className="h-2 w-full max-w-full" />
                            </div>
                            <div className="flex items-center space-x-2 min-w-0">
                              <Users className="w-4 h-4 text-gray-500 flex-shrink-0" />
                              <span className="text-xs sm:text-sm font-medium">{student.remaining_sessions || 0} Remaining Sessions</span>
                            </div>
                            <div className="flex items-center justify-end flex-wrap gap-2">
                              <div className="flex space-x-2">
                                <Button
                                  variant="outline"
                                  size="sm"
                                  onClick={() => handleShowRecords(student)}
                                  className="bg-blue-600 text-white hover:bg-blue-700 w-10 h-10 p-0 flex items-center justify-center"
                                >
                                  <Eye className="w-4 h-4" />
                                </Button>
                                <Button
                                  variant="outline"
                                  size="sm"
                                  onClick={() => handleEdit(student)}
                                  className="bg-yellow-600 text-white hover:bg-yellow-700 w-10 h-10 p-0 flex items-center justify-center"
                                >
                                  <Edit className="w-4 h-4" />
                                </Button>
                                <Button
                                  variant="outline"
                                  size="sm"
                                  onClick={() => deleteMutation.mutate(student.id)}
                                  className="bg-red-600 text-white hover:bg-red-700 w-10 h-10 p-0 flex items-center justify-center"
                                >
                                  <Trash2 className="w-4 h-4" />
                                </Button>
                              </div>
                            </div>
                          </CardContent>
                        </Card>
                      );
                    })}
                  </div>
                  {totalPages > 1 && (
                    <div className="flex justify-center items-center mt-6 space-x-2 flex-wrap gap-2">
                      <Button
                        variant="outline"
                        onClick={() => handlePageChange(currentPage - 1)}
                        disabled={currentPage === 1}
                        className="border-2 border-accent text-accent hover:bg-accent hover:text-white w-10 h-10 p-0 flex items-center justify-center"
                        style={{ borderColor: '#BEA877', color: '#BEA877' }}
                      >
                        <ChevronLeft className="w-4 h-4" />
                      </Button>
<<<<<<< HEAD
                      {Array.from({ length: totalPages }, (_, index) => index + 1).map((page) => (
=======
                    ))}
                    <Button
                      variant="outline"
                      onClick={() => handlePageChange(currentPage + 1)}
                      disabled={currentPage === totalPages}
                      className="border-2 border-accent text-accent hover:bg-accent hover:text-white w-10 h-10 p-0 flex items-center justify-center"
                      style={{ borderColor: '#BEA877', color: '#BEA877' }}
                    >
                      <ChevronRight className="w-4 h-4" />
                    </Button>
                  </div>
                )}
              </>
            )}
          </CardContent>
        </Card>
        <Dialog open={isRecordsDialogOpen} onOpenChange={setIsRecordsDialogOpen}>
          <DialogContent className="w-[95vw] max-w-[95vw] sm:max-w-3xl md:max-w-4xl border-2 border-gray-200 bg-white shadow-lg overflow-x-hidden p-3 sm:p-4 md:p-5">
            <DialogHeader>
              <DialogTitle className="text-base sm:text-lg md:text-xl font-bold text-gray-900 truncate">
                History Records for {selectedStudent?.name}
              </DialogTitle>
              <DialogDescription className="text-gray-600 text-xs sm:text-sm">
                View session attendance and details for this player
              </DialogDescription>
            </DialogHeader>
            <div className="space-y-6">
              <div className="border-b border-gray-200 pb-4">
                <h3 className="text-base sm:text-lg font-semibold text-gray-900 mb-3">Player Details</h3>
                <div className="grid grid-cols-1 sm:grid-cols-2 gap-4">
                  <div className="min-w-0">
                    <p className="text-xs sm:text-sm text-gray-600 truncate"><span className="font-medium text-gray-900">Name:</span> {selectedStudent?.name}</p>
                    <p className="text-xs sm:text-sm text-gray-600 truncate"><span className="font-medium text-gray-900">Email:</span> {selectedStudent?.email}</p>
                    <p className="text-xs sm:text-sm text-gray-600 truncate"><span className="font-medium text-gray-900">Phone:</span> {selectedStudent?.phone || "N/A"}</p>
                  </div>
                  <div className="min-w-0">
                    <p className="text-xs sm:text-sm text-gray-600 truncate"><span className="font-medium text-gray-900">Branch:</span> {branches?.find(b => b.id === selectedStudent?.branch_id)?.name || "N/A"}</p>
                    <p className="text-xs sm:text-sm text-gray-600 truncate"><span className="font-medium text-gray-900">Package Type:</span> {selectedStudent?.package_type || "N/A"}</p>
                    <p className="text-xs sm:text-sm text-gray-600"><span className="font-medium text-gray-900">Total Sessions:</span> {selectedStudent?.sessions || 0}</p>
                    <p className="text-xs sm:text-sm text-gray-600"><span className="font-medium text-gray-900">Remaining Sessions:</span> {selectedStudent?.remaining_sessions}</p>
                  </div>
                </div>
              </div>
              <div>
                <h3 className="text-base sm:text-lg font-semibold text-gray-900 mb-3">Session Records</h3>
                <p className="text-xs sm:text-sm text-gray-600 mb-3">
                  Showing {filteredAttendanceRecords.length} record{filteredAttendanceRecords.length === 1 ? '' : 's'}
                </p>
                {recordsLoading ? (
                  <div className="text-center py-8 sm:py-12">
                    <div className="animate-spin rounded-full h-8 w-8 border-b-2 border-accent mx-auto" style={{ borderColor: '#BEA877' }}></div>
                    <p className="text-gray-600 mt-2 text-xs sm:text-sm">Loading attendance records...</p>
                  </div>
                ) : recordsError ? (
                  <p className="text-red-600 text-xs sm:text-sm">Error loading records: {(recordsError as Error).message}</p>
                ) : !filteredAttendanceRecords || filteredAttendanceRecords.length === 0 ? (
                  <p className="text-gray-600 text-xs sm:text-sm">No attendance records found for this player.</p>
                ) : (
                  <div className="overflow-x-auto">
                    <table className="w-full min-w-[600px] rounded-lg border-2 border-[#181A18]">
                      <thead className="bg-[#181A18] text-[#efeff1]">
                        <tr>
                          <th className="py-2 sm:py-3 px-2 sm:px-4 text-left font-semibold text-xs sm:text-sm"><Calendar className="w-4 h-4 inline mr-2" />Date</th>
                          <th className="py-2 sm:py-3 px-2 sm:px-4 text-left font-semibold text-xs sm:text-sm"><Clock className="w-4 h-4 inline mr-2" />Time</th>
                          <th className="py-2 sm:py-3 px-2 sm:px-4 text-left font-semibold text-xs sm:text-sm"><MapPin className="w-4 h-4 inline mr-2" />Branch</th>
                          <th className="py-2 sm:py-3 px-2 sm:px-4 text-left font-semibold text-xs sm:text-sm"><User className="w-4 h-4 inline mr-2" />Coach</th>
                          <th className="py-2 sm:py-3 px-2 sm:px-4 text-left font-semibold text-xs sm:text-sm">Status</th>
                        </tr>
                      </thead>
                      <tbody>
                        {paginatedRecords.map((record, index) => (
                          <tr
                            key={record.session_id}
                            className={`transition-all duration-300 ${index % 2 === 0 ? "bg-white" : "bg-gray-50"}`}
                          >
                            <td className="py-2 sm:py-3 px-2 sm:px-4 text-gray-600 text-xs sm:text-sm truncate">
                              {format(new Date(record.training_sessions.date), "MMM dd, yyyy")}
                            </td>
                            <td className="py-2 sm:py-3 px-2 sm:px-4 text-gray-600 text-xs sm:text-sm truncate">
                              {format(new Date(`1970-01-01T${record.training_sessions.start_time}`), "hh:mm a")} - 
                              {format(new Date(`1970-01-01T${record.training_sessions.end_time}`), "hh:mm a")}
                            </td>
                            <td className="py-2 sm:py-3 px-2 sm:px-4 text-gray-600 text-xs sm:text-sm truncate">{record.training_sessions.branches.name}</td>
                            <td className="py-2 sm:py-3 px-2 sm:px-4 text-gray-600 text-xs sm:text-sm truncate">{record.training_sessions.coaches.name}</td>
                            <td className="py-2 sm:py-3 px-2 sm:px-4">
                              <span
                                className={`px-2 py-1 rounded-full text-xs sm:text-sm font-medium truncate max-w-full ${
                                  record.status === "present"
                                    ? "bg-green-50 text-green-700 border-green-200"
                                    : record.status === "absent"
                                    ? "bg-red-50 text-red-700 border-red-200"
                                    : "bg-amber-50 text-amber-700 border-amber-200"
                                }`}
                              >
                                {record.status}
                              </span>
                            </td>
                          </tr>
                        ))}
                      </tbody>
                    </table>
                    {recordsTotalPages > 1 && (
                      <div className="flex justify-center items-center mt-6 space-x-2 flex-wrap gap-2">
>>>>>>> a9974b68
                        <Button
                          key={page}
                          variant={currentPage === page ? "default" : "outline"}
                          onClick={() => handlePageChange(page)}
                          className={`border-2 w-10 h-10 p-0 flex items-center justify-center text-xs sm:text-sm ${
                            currentPage === page
                              ? 'bg-accent text-white'
                              : 'border-accent text-accent hover:bg-accent hover:text-white'
                          }`}
                          style={{ 
                            backgroundColor: currentPage === page ? '#BEA877' : 'transparent',
                            borderColor: '#BEA877',
                            color: currentPage === page ? 'white' : '#BEA877'
                          }}
                        >
                          {page}
                        </Button>
                      ))}
                      <Button
                        variant="outline"
                        onClick={() => handlePageChange(currentPage + 1)}
                        disabled={currentPage === totalPages}
                        className="border-2 border-accent text-accent hover:bg-accent hover:text-white w-10 h-10 p-0 flex items-center justify-center"
                        style={{ borderColor: '#BEA877', color: '#BEA877' }}
                      >
                        <ChevronRight className="w-4 h-4" />
                      </Button>
                    </div>
                  )}
                </>
              )}
            </CardContent>
          </Card>
          <Dialog open={isRecordsDialogOpen} onOpenChange={setIsRecordsDialogOpen}>
            <DialogContent className="w-[95vw] max-w-[95vw] sm:max-w-3xl md:max-w-4xl border-2 border-gray-200 bg-white shadow-lg overflow-x-hidden p-3 sm:p-4 md:p-5">
              <DialogHeader>
                <DialogTitle className="text-base sm:text-lg md:text-xl font-bold text-gray-900 truncate">
                  History Records for {selectedStudent?.name}
                </DialogTitle>
                <DialogDescription className="text-gray-600 text-xs sm:text-sm">
                  View session attendance and details for this player
                </DialogDescription>
              </DialogHeader>
              <div className="space-y-6">
                <div className="border-b border-gray-200 pb-4">
                  <h3 className="text-base sm:text-lg font-semibold text-gray-900 mb-3">Player Details</h3>
                  <div className="grid grid-cols-1 sm:grid-cols-2 gap-4">
                    <div className="min-w-0">
                      <p className="text-xs sm:text-sm text-gray-600 truncate"><span className="font-medium text-gray-900">Name:</span> {selectedStudent?.name}</p>
                      <p className="text-xs sm:text-sm text-gray-600 truncate"><span className="font-medium text-gray-900">Email:</span> {selectedStudent?.email}</p>
                      <p className="text-xs sm:text-sm text-gray-600 truncate"><span className="font-medium text-gray-900">Phone:</span> {selectedStudent?.phone || "N/A"}</p>
                    </div>
                    <div className="min-w-0">
                      <p className="text-xs sm:text-sm text-gray-600 truncate"><span className="font-medium text-gray-900">Branch:</span> {branches?.find(b => b.id === selectedStudent?.branch_id)?.name || "N/A"}</p>
                      <p className="text-xs sm:text-sm text-gray-600 truncate"><span className="font-medium text-gray-900">Package Type:</span> {selectedStudent?.package_type || "N/A"}</p>
                      <p className="text-xs sm:text-sm text-gray-600"><span className="font-medium text-gray-900">Total Sessions:</span> {selectedStudent?.sessions || 0}</p>
                      <p className="text-xs sm:text-sm text-gray-600"><span className="font-medium text-gray-900">Remaining Sessions:</span> {selectedStudent?.remaining_sessions || 0}</p>
                    </div>
                  </div>
                </div>
                <div>
                  <h3 className="text-base sm:text-lg font-semibold text-gray-900 mb-3">Session Records</h3>
                  <p className="text-xs sm:text-sm text-gray-600 mb-3">
                    Showing {filteredAttendanceRecords.length} record{filteredAttendanceRecords.length === 1 ? '' : 's'}
                  </p>
                  {recordsLoading ? (
                    <div className="text-center py-8 sm:py-12">
                      <div className="animate-spin rounded-full h-8 w-8 border-b-2 border-accent mx-auto" style={{ borderColor: '#BEA877' }}></div>
                      <p className="text-gray-600 mt-2 text-xs sm:text-sm">Loading attendance records...</p>
                    </div>
                  ) : recordsError ? (
                    <p className="text-red-600 text-xs sm:text-sm">Error loading records: {(recordsError as Error).message}</p>
                  ) : !filteredAttendanceRecords || filteredAttendanceRecords.length === 0 ? (
                    <p className="text-gray-600 text-xs sm:text-sm">No attendance records found for this player.</p>
                  ) : (
                    <div className="overflow-x-auto">
                      <table className="w-full min-w-[600px] rounded-lg border-2 border-[#181A18]">
                        <thead className="bg-[#181A18] text-[#efeff1]">
                          <tr>
                            <th className="py-2 sm:py-3 px-2 sm:px-4 text-left font-semibold text-xs sm:text-sm"><Calendar className="w-4 h-4 inline mr-2" />Date</th>
                            <th className="py-2 sm:py-3 px-2 sm:px-4 text-left font-semibold text-xs sm:text-sm"><Clock className="w-4 h-4 inline mr-2" />Time</th>
                            <th className="py-2 sm:py-3 px-2 sm:px-4 text-left font-semibold text-xs sm:text-sm"><MapPin className="w-4 h-4 inline mr-2" />Branch</th>
                            <th className="py-2 sm:py-3 px-2 sm:px-4 text-left font-semibold text-xs sm:text-sm"><User className="w-4 h-4 inline mr-2" />Coaches</th>
                            <th className="py-2 sm:py-3 px-2 sm:px-4 text-left font-semibold text-xs sm:text-sm">Status</th>
                          </tr>
                        </thead>
                        <tbody>
                          {paginatedRecords.map((record, index) => (
                            <tr
                              key={record.session_id}
                              className={`transition-all duration-300 ${index % 2 === 0 ? "bg-white" : "bg-gray-50"}`}
                            >
                              <td className="py-2 sm:py-3 px-2 sm:px-4 text-gray-600 text-xs sm:text-sm truncate">
                                {format(new Date(record.training_sessions.date), "MMM dd, yyyy")}
                              </td>
                              <td className="py-2 sm:py-3 px-2 sm:px-4 text-gray-600 text-xs sm:text-sm truncate">
                                {format(new Date(`1970-01-01T${record.training_sessions.start_time}`), "hh:mm a")} - 
                                {format(new Date(`1970-01-01T${record.training_sessions.end_time}`), "hh:mm a")}
                              </td>
                              <td className="py-2 sm:py-3 px-2 sm:px-4 text-gray-600 text-xs sm:text-sm truncate">{record.training_sessions.branches?.name || 'N/A'}</td>
                              <td className="py-2 sm:py-3 px-2 sm:px-4 text-gray-600 text-xs sm:text-sm truncate">
                                {record.training_sessions.session_coaches.length > 0 
                                  ? record.training_sessions.session_coaches.map(sc => sc.coaches?.name || 'Unknown').join(', ') 
                                  : 'No coaches assigned'}
                              </td>
                              <td className="py-2 sm:py-3 px-2 sm:px-4">
                                <span
                                  className={`px-2 py-1 rounded-full text-xs sm:text-sm font-medium truncate max-w-full ${
                                    record.status === "present"
                                      ? "bg-green-50 text-green-700 border-green-200"
                                      : record.status === "absent"
                                      ? "bg-red-50 text-red-700 border-red-200"
                                      : "bg-amber-50 text-amber-700 border-amber-200"
                                  }`}
                                >
                                  {record.status}
                                </span>
                              </td>
                            </tr>
                          ))}
                        </tbody>
                      </table>
                      {recordsTotalPages > 1 && (
                        <div className="flex justify-center items-center mt-6 space-x-2 flex-wrap gap-2">
                          <Button
                            variant="outline"
                            onClick={() => handleRecordsPageChange(recordsCurrentPage - 1)}
                            disabled={recordsCurrentPage === 1}
                            className="border-2 border-accent text-accent hover:bg-accent hover:text-white w-10 h-10 p-0 flex items-center justify-center"
                            style={{ borderColor: '#BEA877', color: '#BEA877' }}
                          >
                            <ChevronLeft className="w-4 h-4" />
                          </Button>
                          {Array.from({ length: recordsTotalPages }, (_, index) => index + 1).map((page) => (
                            <Button
                              key={page}
                              variant={recordsCurrentPage === page ? "default" : "outline"}
                              onClick={() => handleRecordsPageChange(page)}
                              className={`border-2 w-10 h-10 p-0 flex items-center justify-center text-xs sm:text-sm ${
                                recordsCurrentPage === page
                                  ? 'bg-accent text-white'
                                  : 'border-accent text-accent hover:bg-accent hover:text-white'
                              }`}
                              style={{ 
                                backgroundColor: recordsCurrentPage === page ? '#BEA877' : 'transparent',
                                borderColor: '#BEA877',
                                color: recordsCurrentPage === page ? 'white' : '#BEA877'
                              }}
                            >
                              {page}
                            </Button>
                          ))}
                          <Button
                            variant="outline"
                            onClick={() => handleRecordsPageChange(recordsCurrentPage + 1)}
                            disabled={recordsCurrentPage === recordsTotalPages}
                            className="border-2 border-accent text-accent hover:bg-accent hover:text-white w-10 h-10 p-0 flex items-center justify-center"
                            style={{ borderColor: '#BEA877', color: '#BEA877' }}
                          >
                            <ChevronRight className="w-4 h-4" />
                          </Button>
                        </div>
                      )}
                    </div>
                  )}
                </div>
                <div className="flex justify-end">
                  <Button
                    variant="outline"
                    onClick={() => setIsRecordsDialogOpen(false)}
                    className="border-2 border-gray-300 text-gray-700 hover:bg-gray-100 transition-all duration-300 w-full sm:w-auto min-w-fit text-xs sm:text-sm"
                  >
                    Close
                  </Button>
                </div>
              </div>
            </DialogContent>
          </Dialog>
        </div>
      </div>
    </StudentsErrorBoundary>
  );
}<|MERGE_RESOLUTION|>--- conflicted
+++ resolved
@@ -14,6 +14,7 @@
 import { format } from "date-fns";
 import { Database } from "@/integrations/supabase/types";
 
+type Student = Database["public"]["Tables"]["students"]["Row"];
 type Student = Database["public"]["Tables"]["students"]["Row"];
 type Branch = Database["public"]["Tables"]["branches"]["Row"];
 type AttendanceRecord = Database["public"]["Tables"]["attendance_records"]["Row"] & {
@@ -81,20 +82,14 @@
   const { data: students, isLoading: studentsLoading, error: studentsError } = useQuery({
     queryKey: ["students"],
     queryFn: async () => {
-<<<<<<< HEAD
       console.log("Fetching students...");
-=======
->>>>>>> a9974b68
       const { data, error } = await supabase
         .from("students")
         .select("*")
         .order("created_at", { ascending: false });
       if (error) {
         console.error("students query error:", error);
-<<<<<<< HEAD
         toast.error(`Failed to fetch students: ${error.message}`);
-=======
->>>>>>> a9974b68
         throw error;
       }
       console.log("Fetched students:", data);
@@ -196,6 +191,7 @@
           email: student.email,
           phone: student.phone || null,
           sessions: student.sessions,
+          remaining_sessions: student.remaining_sessions,
           remaining_sessions: student.remaining_sessions,
           branch_id: student.branch_id,
           package_type: student.package_type,
@@ -587,7 +583,6 @@
                   Showing {filteredStudents.length} player{filteredStudents.length === 1 ? '' : 's'}
                 </p>
               </div>
-<<<<<<< HEAD
               {filteredStudents.length === 0 ? (
                 <div className="text-center py-12 sm:py-16">
                   <Users className="w-12 sm:w-14 md:w-16 h-12 sm:h-14 md:h-16 mx-auto mb-4 text-gray-400" />
@@ -630,24 +625,6 @@
                             </div>
                           </CardHeader>
                           <CardContent className="space-y-3">
-=======
-            ) : (
-              <>
-                <div className="grid grid-cols-1 sm:grid-cols-2 lg:grid-cols-3 gap-4 sm:gap-5 lg:gap-6">
-                  {paginatedStudents.map((student) => {
-                    const attended = (student.sessions || 0) - student.remaining_sessions;
-                    const total = student.sessions || 0;
-                    const progressPercentage = total > 0 ? (attended / total) * 100 : 0;
-                    const branch = branches?.find(b => b.id === student.branch_id);
-                    return (
-                      <Card 
-                        key={student.id} 
-                        className="border-2 transition-all duration-300 hover:shadow-lg rounded-lg border-accent overflow-hidden"
-                        style={{ borderColor: '#BEA877' }}
-                      >
-                        <CardHeader className="pb-3">
-                          <div className="flex flex-col sm:flex-row justify-between items-start sm:items-center mb-2 gap-2">
->>>>>>> a9974b68
                             <div className="flex items-center space-x-2 min-w-0">
                               <MapPin className="w-4 h-4 text-gray-500 flex-shrink-0" />
                               <span className="text-xs sm:text-sm truncate"><span className="font-medium">Branch:</span> {branch?.name || 'N/A'}</span>
@@ -707,113 +684,7 @@
                       >
                         <ChevronLeft className="w-4 h-4" />
                       </Button>
-<<<<<<< HEAD
                       {Array.from({ length: totalPages }, (_, index) => index + 1).map((page) => (
-=======
-                    ))}
-                    <Button
-                      variant="outline"
-                      onClick={() => handlePageChange(currentPage + 1)}
-                      disabled={currentPage === totalPages}
-                      className="border-2 border-accent text-accent hover:bg-accent hover:text-white w-10 h-10 p-0 flex items-center justify-center"
-                      style={{ borderColor: '#BEA877', color: '#BEA877' }}
-                    >
-                      <ChevronRight className="w-4 h-4" />
-                    </Button>
-                  </div>
-                )}
-              </>
-            )}
-          </CardContent>
-        </Card>
-        <Dialog open={isRecordsDialogOpen} onOpenChange={setIsRecordsDialogOpen}>
-          <DialogContent className="w-[95vw] max-w-[95vw] sm:max-w-3xl md:max-w-4xl border-2 border-gray-200 bg-white shadow-lg overflow-x-hidden p-3 sm:p-4 md:p-5">
-            <DialogHeader>
-              <DialogTitle className="text-base sm:text-lg md:text-xl font-bold text-gray-900 truncate">
-                History Records for {selectedStudent?.name}
-              </DialogTitle>
-              <DialogDescription className="text-gray-600 text-xs sm:text-sm">
-                View session attendance and details for this player
-              </DialogDescription>
-            </DialogHeader>
-            <div className="space-y-6">
-              <div className="border-b border-gray-200 pb-4">
-                <h3 className="text-base sm:text-lg font-semibold text-gray-900 mb-3">Player Details</h3>
-                <div className="grid grid-cols-1 sm:grid-cols-2 gap-4">
-                  <div className="min-w-0">
-                    <p className="text-xs sm:text-sm text-gray-600 truncate"><span className="font-medium text-gray-900">Name:</span> {selectedStudent?.name}</p>
-                    <p className="text-xs sm:text-sm text-gray-600 truncate"><span className="font-medium text-gray-900">Email:</span> {selectedStudent?.email}</p>
-                    <p className="text-xs sm:text-sm text-gray-600 truncate"><span className="font-medium text-gray-900">Phone:</span> {selectedStudent?.phone || "N/A"}</p>
-                  </div>
-                  <div className="min-w-0">
-                    <p className="text-xs sm:text-sm text-gray-600 truncate"><span className="font-medium text-gray-900">Branch:</span> {branches?.find(b => b.id === selectedStudent?.branch_id)?.name || "N/A"}</p>
-                    <p className="text-xs sm:text-sm text-gray-600 truncate"><span className="font-medium text-gray-900">Package Type:</span> {selectedStudent?.package_type || "N/A"}</p>
-                    <p className="text-xs sm:text-sm text-gray-600"><span className="font-medium text-gray-900">Total Sessions:</span> {selectedStudent?.sessions || 0}</p>
-                    <p className="text-xs sm:text-sm text-gray-600"><span className="font-medium text-gray-900">Remaining Sessions:</span> {selectedStudent?.remaining_sessions}</p>
-                  </div>
-                </div>
-              </div>
-              <div>
-                <h3 className="text-base sm:text-lg font-semibold text-gray-900 mb-3">Session Records</h3>
-                <p className="text-xs sm:text-sm text-gray-600 mb-3">
-                  Showing {filteredAttendanceRecords.length} record{filteredAttendanceRecords.length === 1 ? '' : 's'}
-                </p>
-                {recordsLoading ? (
-                  <div className="text-center py-8 sm:py-12">
-                    <div className="animate-spin rounded-full h-8 w-8 border-b-2 border-accent mx-auto" style={{ borderColor: '#BEA877' }}></div>
-                    <p className="text-gray-600 mt-2 text-xs sm:text-sm">Loading attendance records...</p>
-                  </div>
-                ) : recordsError ? (
-                  <p className="text-red-600 text-xs sm:text-sm">Error loading records: {(recordsError as Error).message}</p>
-                ) : !filteredAttendanceRecords || filteredAttendanceRecords.length === 0 ? (
-                  <p className="text-gray-600 text-xs sm:text-sm">No attendance records found for this player.</p>
-                ) : (
-                  <div className="overflow-x-auto">
-                    <table className="w-full min-w-[600px] rounded-lg border-2 border-[#181A18]">
-                      <thead className="bg-[#181A18] text-[#efeff1]">
-                        <tr>
-                          <th className="py-2 sm:py-3 px-2 sm:px-4 text-left font-semibold text-xs sm:text-sm"><Calendar className="w-4 h-4 inline mr-2" />Date</th>
-                          <th className="py-2 sm:py-3 px-2 sm:px-4 text-left font-semibold text-xs sm:text-sm"><Clock className="w-4 h-4 inline mr-2" />Time</th>
-                          <th className="py-2 sm:py-3 px-2 sm:px-4 text-left font-semibold text-xs sm:text-sm"><MapPin className="w-4 h-4 inline mr-2" />Branch</th>
-                          <th className="py-2 sm:py-3 px-2 sm:px-4 text-left font-semibold text-xs sm:text-sm"><User className="w-4 h-4 inline mr-2" />Coach</th>
-                          <th className="py-2 sm:py-3 px-2 sm:px-4 text-left font-semibold text-xs sm:text-sm">Status</th>
-                        </tr>
-                      </thead>
-                      <tbody>
-                        {paginatedRecords.map((record, index) => (
-                          <tr
-                            key={record.session_id}
-                            className={`transition-all duration-300 ${index % 2 === 0 ? "bg-white" : "bg-gray-50"}`}
-                          >
-                            <td className="py-2 sm:py-3 px-2 sm:px-4 text-gray-600 text-xs sm:text-sm truncate">
-                              {format(new Date(record.training_sessions.date), "MMM dd, yyyy")}
-                            </td>
-                            <td className="py-2 sm:py-3 px-2 sm:px-4 text-gray-600 text-xs sm:text-sm truncate">
-                              {format(new Date(`1970-01-01T${record.training_sessions.start_time}`), "hh:mm a")} - 
-                              {format(new Date(`1970-01-01T${record.training_sessions.end_time}`), "hh:mm a")}
-                            </td>
-                            <td className="py-2 sm:py-3 px-2 sm:px-4 text-gray-600 text-xs sm:text-sm truncate">{record.training_sessions.branches.name}</td>
-                            <td className="py-2 sm:py-3 px-2 sm:px-4 text-gray-600 text-xs sm:text-sm truncate">{record.training_sessions.coaches.name}</td>
-                            <td className="py-2 sm:py-3 px-2 sm:px-4">
-                              <span
-                                className={`px-2 py-1 rounded-full text-xs sm:text-sm font-medium truncate max-w-full ${
-                                  record.status === "present"
-                                    ? "bg-green-50 text-green-700 border-green-200"
-                                    : record.status === "absent"
-                                    ? "bg-red-50 text-red-700 border-red-200"
-                                    : "bg-amber-50 text-amber-700 border-amber-200"
-                                }`}
-                              >
-                                {record.status}
-                              </span>
-                            </td>
-                          </tr>
-                        ))}
-                      </tbody>
-                    </table>
-                    {recordsTotalPages > 1 && (
-                      <div className="flex justify-center items-center mt-6 space-x-2 flex-wrap gap-2">
->>>>>>> a9974b68
                         <Button
                           key={page}
                           variant={currentPage === page ? "default" : "outline"}
